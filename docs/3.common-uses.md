--- conflicted
+++ resolved
@@ -48,13 +48,8 @@
 ```py
 import os
 from pathlib import Path
-<<<<<<< HEAD
-from tlsverify.transport import Transport
-from tlsverify.validator import LeafCertValidator
-=======
-from trivialscan.transport import Transport
-from trivialscan.validator import LeafCertValidator
->>>>>>> 8610398c
+from trivialscan.transport import Transport
+from trivialscan.validator import LeafCertValidator
 
 pem = Path(os.path.join(os.path.dirname(__file__), "cert.pem")).read_bytes()
 transport = Transport(host)
@@ -81,24 +76,14 @@
 
 ## Just get the KeyUsage and ExtendedKeyUsage as lists
 
-<<<<<<< HEAD
-You may wish to call the `LeafCertValidator` library yourself, to save you a few hundred lines of code (when not using `tls-verify`) you can gather the key usage lists first:
-=======
 You may wish to call the `LeafCertValidator` library yourself, to save you a few hundred lines of code (when not using `trivialscan`) you can gather the key usage lists first:
->>>>>>> 8610398c
-
-```py
-import os
-from pathlib import Path
-<<<<<<< HEAD
-from tlsverify.validator import LeafCertValidator
-from tlsverify.transport import Transport
-from tlsverify.util import gather_key_usages
-=======
+
+```py
+import os
+from pathlib import Path
 from trivialscan.validator import LeafCertValidator
 from trivialscan.transport import Transport
 from trivialscan.util import gather_key_usages
->>>>>>> 8610398c
 
 host = 'google.com'
 pem = Path(os.path.join(os.path.dirname(__file__), "cert.pem")).read_bytes()
@@ -126,15 +111,9 @@
 ```py
 import os
 from pathlib import Path
-<<<<<<< HEAD
-from tlsverify.validator import LeafCertValidator
-from tlsverify.transport import Transport
-from tlsverify.util import key_usage_exists
-=======
 from trivialscan.validator import LeafCertValidator
 from trivialscan.transport import Transport
 from trivialscan.util import key_usage_exists
->>>>>>> 8610398c
 
 der = Path(os.path.join(os.path.dirname(__file__), "cert.der")).read_bytes()
 transport = Transport(host)
@@ -151,15 +130,9 @@
 ```py
 import os
 from pathlib import Path
-<<<<<<< HEAD
-from tlsverify.validator import LeafCertValidator
-from tlsverify.transport import Transport
-from tlsverify.util import certificate_extensions
-=======
 from trivialscan.validator import LeafCertValidator
 from trivialscan.transport import Transport
 from trivialscan.util import certificate_extensions
->>>>>>> 8610398c
 
 host = 'google.com'
 pem = Path(os.path.join(os.path.dirname(__file__), "cert.pem")).read_bytes()
@@ -176,15 +149,9 @@
 ```py
 import os
 from pathlib import Path
-<<<<<<< HEAD
-from tlsverify.validator import LeafCertValidator
-from tlsverify.transport import Transport
-from tlsverify.util import is_self_signed
-=======
 from trivialscan.validator import LeafCertValidator
 from trivialscan.transport import Transport
 from trivialscan.util import is_self_signed
->>>>>>> 8610398c
 
 pem = Path(os.path.join(os.path.dirname(__file__), "cert.pem")).read_bytes()
 transport = Transport(host)
@@ -200,15 +167,9 @@
 ```py
 import os
 from pathlib import Path
-<<<<<<< HEAD
-from tlsverify.validator import LeafCertValidator
-from tlsverify.transport import Transport
-from tlsverify.util import get_san
-=======
 from trivialscan.validator import LeafCertValidator
 from trivialscan.transport import Transport
 from trivialscan.util import get_san
->>>>>>> 8610398c
 
 der = Path(os.path.join(os.path.dirname(__file__), "cert.der")).read_bytes()
 transport = Transport(host)
@@ -224,15 +185,9 @@
 ```py
 import os
 from pathlib import Path
-<<<<<<< HEAD
-from tlsverify.validator import LeafCertValidator
-from tlsverify.transport import Transport
-from tlsverify.util import validate_common_name
-=======
 from trivialscan.validator import LeafCertValidator
 from trivialscan.transport import Transport
 from trivialscan.util import validate_common_name
->>>>>>> 8610398c
 
 host = 'google.com'
 pem = Path(os.path.join(os.path.dirname(__file__), "cert.pem")).read_bytes()
@@ -249,15 +204,9 @@
 ```py
 import os
 from pathlib import Path
-<<<<<<< HEAD
-from tlsverify.validator import LeafCertValidator
-from tlsverify.transport import Transport
-from tlsverify.util import match_hostname
-=======
 from trivialscan.validator import LeafCertValidator
 from trivialscan.transport import Transport
 from trivialscan.util import match_hostname
->>>>>>> 8610398c
 
 host = 'google.com'
 pem = Path(os.path.join(os.path.dirname(__file__), "cert.pem")).read_bytes()
