from pathlib import Path
import pytest
from OpenSSL import SSL
<<<<<<< HEAD
from tlsverify import verify
from tlsverify.validator import LeafCertValidator, PeerCertValidator
from tlsverify.transport import Transport
from tlsverify import exceptions
=======
from trivialscan.validator import LeafCertValidator, PeerCertValidator
from trivialscan.transport import Transport
from trivialscan import verify, exceptions
>>>>>>> 8610398c

class TestValidator:
    _verify :LeafCertValidator
    host = 'commbank.com.au'
    def _setup(self):
        if not hasattr(self, '_transport'):
            self._transport = Transport(self.host)
            self._transport.connect_least_secure()
            self._verify = LeafCertValidator()
            self._verify.mount(self._transport)

    def test_tranport_mount(self):
        self._setup()
        assert isinstance(self._verify.transport, Transport)

    def test_cert_validator_no_args(self):
        v = LeafCertValidator()
        assert v.certificate_valid is False
        assert v.validation_checks == {}
        assert v.compliance_checks == {}
        assert v.certificate_verify_messages == []
        assert v.certificate_chain_valid is None
        assert v.certificate_chain_validation_result is None
        assert v.transport is None
        assert v.metadata is None
        assert v._pem is None
        assert v._der is None
        assert v.x509 is None
        assert v.certificate is None
        assert v._pem_certificate_chain == []
        assert v.certificate_chain == []
        assert v.peer_validations == []

    def test_peer_cert_validator_no_args(self):
        v = PeerCertValidator()
        assert v.certificate_valid is False
        assert v.validation_checks == {}
        assert v.compliance_checks == {}
        assert v.certificate_verify_messages == []
        assert v.metadata is None
        assert v._pem is None
        assert v._der is None
        assert v.x509 is None
        assert v.certificate is None

    def test_no_host(self):
        with pytest.raises(ValueError):
            verify(host=None)

    def test_no_port(self):
        with pytest.raises(TypeError):
            verify(self.host, port='80')

    def test_bad_cafiles(self):
        with pytest.raises(TypeError):
            verify(self.host, cafiles='/bad.pem')

    def test_no_sni(self):
        with pytest.raises(TypeError):
            verify(self.host, use_sni=None)

    def test_client_pem(self):
        pem = '/tmp/client.pem'
        p = Path(pem)
        p.touch()
        with pytest.raises(SSL.Error):
            verify(self.host, client_pem=pem)

    def test_bad_client_pem(self):
        with pytest.raises(TypeError):
            verify(self.host, client_pem=True)

    def test_bad_tmp_path_prefix(self):
        with pytest.raises(TypeError):
            verify(self.host, tmp_path_prefix=True)

    def test_no_connection(self):
        with pytest.raises(exceptions.ValidationError):
            verify(host='not-a-real.site')

    def test_verify_helper(self):
        is_valid, results = verify(self.host)
        assert isinstance(is_valid, bool)
        assert len(results) > 1

    def test_with_tmp_path_prefix(self):
        is_valid, results = verify(self.host, tmp_path_prefix='/tmp')
        assert isinstance(is_valid, bool)
        assert len(results) > 1<|MERGE_RESOLUTION|>--- conflicted
+++ resolved
@@ -1,16 +1,9 @@
 from pathlib import Path
 import pytest
 from OpenSSL import SSL
-<<<<<<< HEAD
-from tlsverify import verify
-from tlsverify.validator import LeafCertValidator, PeerCertValidator
-from tlsverify.transport import Transport
-from tlsverify import exceptions
-=======
 from trivialscan.validator import LeafCertValidator, PeerCertValidator
 from trivialscan.transport import Transport
 from trivialscan import verify, exceptions
->>>>>>> 8610398c
 
 class TestValidator:
     _verify :LeafCertValidator
