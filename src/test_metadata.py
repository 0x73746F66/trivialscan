from datetime import datetime
<<<<<<< HEAD
from tlsverify.metadata import Metadata
from tlsverify.transport import Transport
from tlsverify.validator import LeafCertValidator
=======
from trivialscan.metadata import Metadata
from trivialscan.transport import Transport
from trivialscan.validator import LeafCertValidator
>>>>>>> 8610398c

class TestMetadata:
    _verify :LeafCertValidator
    host = 'http2.github.io'
    def setup(self):
        if not hasattr(self, '_transport'):
            self._transport = Transport(self.host)
            self._transport.connect_least_secure()
            self._verify = LeafCertValidator()
            self._verify.mount(self._transport)

    def test_metadata(self):
        self.setup()
        assert isinstance(self._verify.metadata, Metadata)
        assert self._verify.metadata.host == self.host
        assert 443 == self._verify.metadata.port
        assert self._verify.metadata.certificate_public_key_type in ['RSA', 'DSA', 'EC', 'DH']
        assert isinstance(self._verify.metadata.certificate_public_key_size, int)
        assert len(self._verify.metadata.certificate_serial_number.replace(':', '')) == 64
        assert isinstance(self._verify.metadata.certificate_serial_number_decimal, int)
        assert isinstance(self._verify.metadata.certificate_serial_number_hex, str)
        assert isinstance(self._verify.metadata.certificate_issuer, str)
        assert isinstance(self._verify.metadata.certificate_issuer_country, str)
        assert isinstance(self._verify.metadata.certificate_signature_algorithm, str)
        assert isinstance(self._verify.metadata.certificate_spki_fingerprint, str)
        assert len(self._verify.metadata.certificate_sha256_fingerprint) == 64
        assert len(self._verify.metadata.certificate_sha1_fingerprint) == 40
        assert len(self._verify.metadata.certificate_md5_fingerprint) == 32
        assert datetime.fromisoformat(self._verify.metadata.certificate_not_before)
        assert datetime.fromisoformat(self._verify.metadata.certificate_not_after)
        assert isinstance(self._verify.metadata.certificate_san, list)
        assert isinstance(self._verify.metadata.certificate_subject_key_identifier, str)
        assert isinstance(self._verify.metadata.certificate_authority_key_identifier, str)
        assert isinstance(self._verify.metadata.certificate_extensions, list)
        assert isinstance(self._verify.metadata.certificate_is_self_signed, bool)
        assert isinstance(self._verify.metadata.negotiated_cipher, str)
        assert self._verify.metadata.negotiated_protocol in ['TLSv1 (0x301)', 'TLSv1.1 (0x302)', 'TLSv1.2 (0x303)']
        assert isinstance(self._verify.metadata.sni_support, bool)
        assert isinstance(self._verify.metadata.revocation_ocsp_stapling, bool)
        assert isinstance(self._verify.metadata.revocation_ocsp_must_staple, bool)<|MERGE_RESOLUTION|>--- conflicted
+++ resolved
@@ -1,13 +1,7 @@
 from datetime import datetime
-<<<<<<< HEAD
-from tlsverify.metadata import Metadata
-from tlsverify.transport import Transport
-from tlsverify.validator import LeafCertValidator
-=======
 from trivialscan.metadata import Metadata
 from trivialscan.transport import Transport
 from trivialscan.validator import LeafCertValidator
->>>>>>> 8610398c
 
 class TestMetadata:
     _verify :LeafCertValidator
